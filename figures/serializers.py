--- conflicted
+++ resolved
@@ -12,9 +12,6 @@
 
 from student.models import CourseAccessRole, CourseEnrollment
 
-<<<<<<< HEAD
-from figures.models import CourseDailyMetrics, SiteDailyMetrics
-=======
 from figures.helpers import as_course_key
 from figures.models import CourseDailyMetrics, SiteDailyMetrics
 
@@ -43,7 +40,6 @@
 
         return super(SerializeableCountryField, self).to_representation(value)
 
->>>>>>> 93920887
 
 ###
 ### Summary serializers for listing
@@ -121,7 +117,6 @@
 ## Serializers for serving the front end views
 ##
 
-<<<<<<< HEAD
 
 class CourseAccessRoleForGCDSerializer(serializers.ModelSerializer):
     '''Serializer to return course staff data for GeneralCourseData
@@ -208,7 +203,8 @@
             return CourseDailyMetricsSerializer(qs.latest('date_for')).data
         else:
             return []
-=======
+
+
 class GeneralUserDataSerializer(serializers.Serializer):
     '''
 
@@ -268,5 +264,4 @@
         course_overviews = CourseOverview.objects.filter(
             id__in=[as_course_key(course_id) for course_id in course_ids])
 
-        return [CourseOverviewSerializer(data).data for data in course_overviews]
->>>>>>> 93920887
+        return [CourseOverviewSerializer(data).data for data in course_overviews]