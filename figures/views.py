'''

'''
from django.contrib.auth import get_user_model
from django.contrib.auth.decorators import login_required
from django.contrib.auth.decorators import user_passes_test
from django.shortcuts import get_object_or_404, render
from django.views.decorators.csrf import ensure_csrf_cookie

from rest_framework import viewsets
from rest_framework.authentication import (
    BasicAuthentication,
    SessionAuthentication,
)
from rest_framework.generics import ListAPIView
<<<<<<< HEAD
from rest_framework.pagination import LimitOffsetPagination
from rest_framework.permissions import IsAuthenticated
=======
>>>>>>> 631d75db
from rest_framework.filters import DjangoFilterBackend
from rest_framework.response import Response
from rest_framework.views import APIView

from opaque_keys.edx.keys import CourseKey

# Directly including edx-platform objects for early development
# Follow-on, we'll likely consolidate edx-platform model imports to an adapter
from openedx.core.djangoapps.content.course_overviews.models import (
    CourseOverview,
)
from student.models import CourseEnrollment

from .filters import (
    CourseDailyMetricsFilter,
    CourseEnrollmentFilter,
    CourseOverviewFilter,
    LearnerFilterSet,
    SiteDailyMetricsFilter,
    UserFilterSet,
)
from .models import CourseDailyMetrics, SiteDailyMetrics
from .serializers import (
    CourseDailyMetricsSerializer,
    CourseDetailsSerializer,
    CourseEnrollmentSerializer,
    CourseIndexSerializer,
    GeneralCourseDataSerializer,
    GeneralSiteMetricsSerializer,
    LearnerDetailsSerializer,
    SiteDailyMetricsSerializer,
    UserIndexSerializer,
    GeneralUserDataSerializer
)
from figures import metrics
from figures.pagination import FiguresLimitOffsetPagination
from figures.permissions import IsStaffUser

<<<<<<< HEAD
UNAUTHORIZED_USER_REDIRECT_URL = '/'
##
## UI Template rendering views
##
=======

#
# UI Template rendering views
#
>>>>>>> 631d75db

@ensure_csrf_cookie
@login_required
@user_passes_test(lambda u: u.is_active and (u.is_staff or u.is_superuser),
    login_url=UNAUTHORIZED_USER_REDIRECT_URL,
    redirect_field_name=None)
def figures_home(request):
    '''Renders the JavaScript SPA dashboard


    TODO: Should we make this a view class?

    '''

    # Placeholder context vars just to illustrate returning API hosts to the
    # client. This one uses a protocol relative url
    context = {
        'figures_api_url': '//api.example.com',
    }
    return render(request, 'figures/index.html', context)


<<<<<<< HEAD
##
## Mixins for API views
##

class CommonAuthMixin(object):
    '''Provides a common authorization base for the Figures API views

    '''
    authentication_classes = (BasicAuthentication, SessionAuthentication, )
    permission_classes = (IsAuthenticated, IsStaffUser, )


##
## Views for data in edX platform
##
=======
#
# Views for data in edX platform
#
>>>>>>> 631d75db

# We're going straight to the model so that we ensure we
# are getting the behavior we want.

<<<<<<< HEAD
#@view_auth_classes(is_authenticated=True)
class CoursesIndexViewSet(CommonAuthMixin, viewsets.ReadOnlyModelViewSet):
=======
# @view_auth_classes(is_authenticated=True)
class CoursesIndexView(ListAPIView):
>>>>>>> 631d75db
    '''Provides a list of courses with abbreviated details

    Uses figures.filters.CourseOverviewFilter to select subsets of
    CourseOverview objects

    We want to be able to filter on
    - org: exact and search
    - name: exact and search
    - description search
    - enrollment start
    - enrollment end
    - start
    - end

    '''
    model = CourseOverview
    queryset = CourseOverview.objects.all()
    pagination_class = FiguresLimitOffsetPagination
    serializer_class = CourseIndexSerializer

    filter_backends = (DjangoFilterBackend, )
    filter_class = CourseOverviewFilter

    def get_queryset(self):
        '''

        '''
        queryset = super(CoursesIndexViewSet, self).get_queryset()
        return queryset


class UserIndexViewSet(CommonAuthMixin, viewsets.ReadOnlyModelViewSet):
    '''Provides a list of users with abbreviated details

    Uses figures.filters.UserFilter to select subsets of User objects
    '''

    model = get_user_model()
    queryset = get_user_model().objects.all()
    pagination_class = FiguresLimitOffsetPagination
    serializer_class = UserIndexSerializer
    filter_backends = (DjangoFilterBackend, )
    filter_class = UserFilterSet

    def get_queryset(self):
        queryset = super(UserIndexViewSet, self).get_queryset()
        return queryset


<<<<<<< HEAD
class CourseEnrollmentViewSet(CommonAuthMixin, viewsets.ReadOnlyModelViewSet):
=======
# TODO: Change to ReadOnlyModelViewSet
class CourseEnrollmentViewSet(viewsets.ModelViewSet):
>>>>>>> 631d75db
    model = CourseEnrollment
    queryset = CourseEnrollment.objects.all()
    pagination_class = FiguresLimitOffsetPagination
    serializer_class = CourseEnrollmentSerializer
    filter_backends = (DjangoFilterBackend, )
    filter_class = CourseEnrollmentFilter

    def get_queryset(self):
        queryset = super(CourseEnrollmentViewSet, self).get_queryset()
        return queryset

<<<<<<< HEAD
=======
    def list(self, request, *args, **kwargs):

        # request.query_params
        # <QueryDict: {u'course_id': [u'"course-v1:Appsembler EdX101 2015_Spring"']}>

        # print('insepect me'); import pdb; pdb.set_trace()

        queryset = self.filter_queryset(self.get_queryset())
        serializer = self.get_serializer(queryset, many=True)
        return Response(serializer.data)
>>>>>>> 631d75db


#
# Views for Figures models
#

class CourseDailyMetricsViewSet(CommonAuthMixin, viewsets.ModelViewSet):

    model = CourseDailyMetrics
    queryset = CourseDailyMetrics.objects.all()
    pagination_class = FiguresLimitOffsetPagination
    serializer_class = CourseDailyMetricsSerializer
    filter_backends = (DjangoFilterBackend, )
    filter_class = CourseDailyMetricsFilter

    def get_queryset(self):
        queryset = super(CourseDailyMetricsViewSet, self).get_queryset()
        return queryset


<<<<<<< HEAD
#class SiteDailyMetricsViewSet(CommonAuthMixin, viewsets.ModelViewSet):
class SiteDailyMetricsViewSet(CommonAuthMixin, viewsets.ModelViewSet):
=======
class SiteDailyMetricsViewSet(viewsets.ModelViewSet):
>>>>>>> 631d75db

    model = SiteDailyMetrics
    queryset = SiteDailyMetrics.objects.all()
    pagination_class = FiguresLimitOffsetPagination
    serializer_class = SiteDailyMetricsSerializer
    filter_backends = (DjangoFilterBackend, )
    filter_class = SiteDailyMetricsFilter

    def get_queryset(self):
        queryset = super(SiteDailyMetricsViewSet, self).get_queryset()
<<<<<<< HEAD
        return queryset


##
## Views for the front end
##

class GeneralSiteMetricsView(CommonAuthMixin, APIView):
    '''
    Initial version assumes a single site.
    Multi-tenancy will add a Site foreign key to the SiteDailyMetrics model
    and list the most recent data for all sites (or filtered sites)
    '''

    # queryset = SiteDailyMetrics.objects.all()
    # pagination_class = None
    # serializer_class = GeneralSiteMetricsSerializer
    #TODO add filters
    pagination_class = FiguresLimitOffsetPagination

    @property
    def metrics_method(self):
        '''
            A bit of a hack until we refactor the metrics methods into classes.
            This lets us override this functionality, in particular to simplify
            testing
        '''
        return metrics.get_monthly_site_metrics

    def get(self, request, format=None):
        '''
        Does not yet support multi-tenancy
        '''

        date_for = request.query_params.get('date_for')

        data = self.metrics_method(date_for=date_for)

        if not data:
            data = {
                'error': 'no metrics data available',
            }
        return Response(data)

    # def list(self, request):

    #     #queryset = self.filter_queryset(self.get_queryset())
    #     queryset = 
    #     serializer = self.get_serializer(queryset, many=True)

    #     return Response(serializer.data)

    # def retrieve(self, request, thread_id=None):
    #     """
    #     Implements the GET method for thread ID
    #     """
    #     requested_fields = request.GET.get('requested_fields')
    #     return Response(get_thread(request, thread_id, requested_fields))

    # def retrieve(self, request, site_id=None):
    #     """
    #     Implements the GET method for thread ID
    #     """
    #     requested_fields = request.GET.get('requested_fields')
    #     return Response(get_thread(request, thread_id, requested_fields))


class GeneralCourseDataViewSet(CommonAuthMixin, viewsets.ReadOnlyModelViewSet):
    '''

    '''
    model = CourseOverview
    queryset = CourseOverview.objects.all()
    pagination_class = FiguresLimitOffsetPagination
    serializer_class = GeneralCourseDataSerializer

    def retrieve(self, request, *args, **kwargs):
        course_id_str = kwargs.get('pk','')
        course_key = CourseKey.from_string(course_id_str.replace(' ', '+'))
        course_overview = get_object_or_404(CourseOverview, pk=course_key)
        return Response(GeneralCourseDataSerializer(course_overview).data)


class CourseDetailsViewSet(CommonAuthMixin, viewsets.ReadOnlyModelViewSet):
    '''

    '''
    model = CourseOverview
    queryset = CourseOverview.objects.all()
    pagination_class = FiguresLimitOffsetPagination
    serializer_class = CourseDetailsSerializer
    filter_backends = (DjangoFilterBackend, )
    filter_class = CourseOverviewFilter

    def retrieve(self, request, *args, **kwargs):

        # NOTE: Duplicating code in GeneralCourseDataViewSet. Candidate to dry up
        course_id_str = kwargs.get('pk','')
        course_key = CourseKey.from_string(course_id_str.replace(' ', '+'))
        course_overview = get_object_or_404(CourseOverview, pk=course_key)
        return Response(CourseDetailsSerializer(course_overview).data)


class GeneralUserDataViewSet(CommonAuthMixin, viewsets.ReadOnlyModelViewSet):
    '''View class to serve general user data to the Figures UI

    See the serializer class, GeneralUserDataSerializer for the specific fields
    returned

    Can filter users for a specific course by providing the 'course_id' query
    parameter

    '''
    model = get_user_model()
    queryset =  get_user_model().objects.all()
    pagination_class = FiguresLimitOffsetPagination
    serializer_class = GeneralUserDataSerializer
    filter_backends = (DjangoFilterBackend, )
    #filter_class = LearnerFilterSet
    filter_class = UserFilterSet

    def get_queryset(self):
        queryset = super(GeneralUserDataViewSet, self).get_queryset()
        return queryset


class LearnerDetailsViewSet(CommonAuthMixin, viewsets.ReadOnlyModelViewSet):

    queryset =  get_user_model().objects.all()
    pagination_class = FiguresLimitOffsetPagination
    serializer_class = LearnerDetailsSerializer
    filter_backends = (DjangoFilterBackend, )
    filter_class = UserFilterSet

    def get_queryset(self):
        '''
        <QueryDict: {u'foo': [u'bar'], u'ids': [u'1,2,3']}>

        http://localhost:8000/figures/api/learners/detail/?ids=1,2,3&foo=bar&grue=11&grue=2&grue=3&zub=[5,10,20]
        self.request.query_params

        <QueryDict: {u'zub': [u'[5,10,20]'], u'grue': [u'11', u'2', u'3'], u'foo': [u'bar'], u'ids': [u'1,2,3']}>
        '''
        queryset = super(LearnerDetailsViewSet, self).get_queryset()
=======
>>>>>>> 631d75db
        return queryset<|MERGE_RESOLUTION|>--- conflicted
+++ resolved
@@ -12,12 +12,7 @@
     BasicAuthentication,
     SessionAuthentication,
 )
-from rest_framework.generics import ListAPIView
-<<<<<<< HEAD
-from rest_framework.pagination import LimitOffsetPagination
 from rest_framework.permissions import IsAuthenticated
-=======
->>>>>>> 631d75db
 from rest_framework.filters import DjangoFilterBackend
 from rest_framework.response import Response
 from rest_framework.views import APIView
@@ -35,7 +30,6 @@
     CourseDailyMetricsFilter,
     CourseEnrollmentFilter,
     CourseOverviewFilter,
-    LearnerFilterSet,
     SiteDailyMetricsFilter,
     UserFilterSet,
 )
@@ -46,7 +40,7 @@
     CourseEnrollmentSerializer,
     CourseIndexSerializer,
     GeneralCourseDataSerializer,
-    GeneralSiteMetricsSerializer,
+
     LearnerDetailsSerializer,
     SiteDailyMetricsSerializer,
     UserIndexSerializer,
@@ -56,23 +50,19 @@
 from figures.pagination import FiguresLimitOffsetPagination
 from figures.permissions import IsStaffUser
 
-<<<<<<< HEAD
+
 UNAUTHORIZED_USER_REDIRECT_URL = '/'
-##
-## UI Template rendering views
-##
-=======
+
 
 #
 # UI Template rendering views
 #
->>>>>>> 631d75db
 
 @ensure_csrf_cookie
 @login_required
 @user_passes_test(lambda u: u.is_active and (u.is_staff or u.is_superuser),
-    login_url=UNAUTHORIZED_USER_REDIRECT_URL,
-    redirect_field_name=None)
+                  login_url=UNAUTHORIZED_USER_REDIRECT_URL,
+                  redirect_field_name=None)
 def figures_home(request):
     '''Renders the JavaScript SPA dashboard
 
@@ -89,10 +79,9 @@
     return render(request, 'figures/index.html', context)
 
 
-<<<<<<< HEAD
-##
-## Mixins for API views
-##
+#
+# Mixins for API views
+#
 
 class CommonAuthMixin(object):
     '''Provides a common authorization base for the Figures API views
@@ -102,25 +91,13 @@
     permission_classes = (IsAuthenticated, IsStaffUser, )
 
 
-##
-## Views for data in edX platform
-##
-=======
 #
 # Views for data in edX platform
 #
->>>>>>> 631d75db
-
-# We're going straight to the model so that we ensure we
-# are getting the behavior we want.
-
-<<<<<<< HEAD
-#@view_auth_classes(is_authenticated=True)
+
+
+# @view_auth_classes(is_authenticated=True)
 class CoursesIndexViewSet(CommonAuthMixin, viewsets.ReadOnlyModelViewSet):
-=======
-# @view_auth_classes(is_authenticated=True)
-class CoursesIndexView(ListAPIView):
->>>>>>> 631d75db
     '''Provides a list of courses with abbreviated details
 
     Uses figures.filters.CourseOverviewFilter to select subsets of
@@ -157,7 +134,6 @@
 
     Uses figures.filters.UserFilter to select subsets of User objects
     '''
-
     model = get_user_model()
     queryset = get_user_model().objects.all()
     pagination_class = FiguresLimitOffsetPagination
@@ -170,12 +146,7 @@
         return queryset
 
 
-<<<<<<< HEAD
 class CourseEnrollmentViewSet(CommonAuthMixin, viewsets.ReadOnlyModelViewSet):
-=======
-# TODO: Change to ReadOnlyModelViewSet
-class CourseEnrollmentViewSet(viewsets.ModelViewSet):
->>>>>>> 631d75db
     model = CourseEnrollment
     queryset = CourseEnrollment.objects.all()
     pagination_class = FiguresLimitOffsetPagination
@@ -187,20 +158,6 @@
         queryset = super(CourseEnrollmentViewSet, self).get_queryset()
         return queryset
 
-<<<<<<< HEAD
-=======
-    def list(self, request, *args, **kwargs):
-
-        # request.query_params
-        # <QueryDict: {u'course_id': [u'"course-v1:Appsembler EdX101 2015_Spring"']}>
-
-        # print('insepect me'); import pdb; pdb.set_trace()
-
-        queryset = self.filter_queryset(self.get_queryset())
-        serializer = self.get_serializer(queryset, many=True)
-        return Response(serializer.data)
->>>>>>> 631d75db
-
 
 #
 # Views for Figures models
@@ -220,12 +177,7 @@
         return queryset
 
 
-<<<<<<< HEAD
-#class SiteDailyMetricsViewSet(CommonAuthMixin, viewsets.ModelViewSet):
 class SiteDailyMetricsViewSet(CommonAuthMixin, viewsets.ModelViewSet):
-=======
-class SiteDailyMetricsViewSet(viewsets.ModelViewSet):
->>>>>>> 631d75db
 
     model = SiteDailyMetrics
     queryset = SiteDailyMetrics.objects.all()
@@ -236,13 +188,13 @@
 
     def get_queryset(self):
         queryset = super(SiteDailyMetricsViewSet, self).get_queryset()
-<<<<<<< HEAD
-        return queryset
-
-
-##
-## Views for the front end
-##
+        return queryset
+
+
+#
+# Views for the front end
+#
+
 
 class GeneralSiteMetricsView(CommonAuthMixin, APIView):
     '''
@@ -251,10 +203,6 @@
     and list the most recent data for all sites (or filtered sites)
     '''
 
-    # queryset = SiteDailyMetrics.objects.all()
-    # pagination_class = None
-    # serializer_class = GeneralSiteMetricsSerializer
-    #TODO add filters
     pagination_class = FiguresLimitOffsetPagination
 
     @property
@@ -281,28 +229,6 @@
             }
         return Response(data)
 
-    # def list(self, request):
-
-    #     #queryset = self.filter_queryset(self.get_queryset())
-    #     queryset = 
-    #     serializer = self.get_serializer(queryset, many=True)
-
-    #     return Response(serializer.data)
-
-    # def retrieve(self, request, thread_id=None):
-    #     """
-    #     Implements the GET method for thread ID
-    #     """
-    #     requested_fields = request.GET.get('requested_fields')
-    #     return Response(get_thread(request, thread_id, requested_fields))
-
-    # def retrieve(self, request, site_id=None):
-    #     """
-    #     Implements the GET method for thread ID
-    #     """
-    #     requested_fields = request.GET.get('requested_fields')
-    #     return Response(get_thread(request, thread_id, requested_fields))
-
 
 class GeneralCourseDataViewSet(CommonAuthMixin, viewsets.ReadOnlyModelViewSet):
     '''
@@ -314,7 +240,7 @@
     serializer_class = GeneralCourseDataSerializer
 
     def retrieve(self, request, *args, **kwargs):
-        course_id_str = kwargs.get('pk','')
+        course_id_str = kwargs.get('pk', '')
         course_key = CourseKey.from_string(course_id_str.replace(' ', '+'))
         course_overview = get_object_or_404(CourseOverview, pk=course_key)
         return Response(GeneralCourseDataSerializer(course_overview).data)
@@ -334,7 +260,7 @@
     def retrieve(self, request, *args, **kwargs):
 
         # NOTE: Duplicating code in GeneralCourseDataViewSet. Candidate to dry up
-        course_id_str = kwargs.get('pk','')
+        course_id_str = kwargs.get('pk', '')
         course_key = CourseKey.from_string(course_id_str.replace(' ', '+'))
         course_overview = get_object_or_404(CourseOverview, pk=course_key)
         return Response(CourseDetailsSerializer(course_overview).data)
@@ -351,11 +277,10 @@
 
     '''
     model = get_user_model()
-    queryset =  get_user_model().objects.all()
+    queryset = get_user_model().objects.all()
     pagination_class = FiguresLimitOffsetPagination
     serializer_class = GeneralUserDataSerializer
     filter_backends = (DjangoFilterBackend, )
-    #filter_class = LearnerFilterSet
     filter_class = UserFilterSet
 
     def get_queryset(self):
@@ -365,7 +290,7 @@
 
 class LearnerDetailsViewSet(CommonAuthMixin, viewsets.ReadOnlyModelViewSet):
 
-    queryset =  get_user_model().objects.all()
+    queryset = get_user_model().objects.all()
     pagination_class = FiguresLimitOffsetPagination
     serializer_class = LearnerDetailsSerializer
     filter_backends = (DjangoFilterBackend, )
@@ -378,9 +303,8 @@
         http://localhost:8000/figures/api/learners/detail/?ids=1,2,3&foo=bar&grue=11&grue=2&grue=3&zub=[5,10,20]
         self.request.query_params
 
-        <QueryDict: {u'zub': [u'[5,10,20]'], u'grue': [u'11', u'2', u'3'], u'foo': [u'bar'], u'ids': [u'1,2,3']}>
+        <QueryDict: {u'zub': [u'[5,10,20]'], u'grue': [u'11', u'2', u'3'],
+        u'foo': [u'bar'], u'ids': [u'1,2,3']}>
         '''
         queryset = super(LearnerDetailsViewSet, self).get_queryset()
-=======
->>>>>>> 631d75db
         return queryset