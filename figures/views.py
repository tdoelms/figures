'''

'''
from django.contrib.auth import get_user_model
from django.shortcuts import get_object_or_404, render

from rest_framework import viewsets
from rest_framework.generics import ListAPIView
from rest_framework.permissions import IsAuthenticated
from rest_framework.filters import DjangoFilterBackend
from rest_framework.response import Response
from rest_framework.views import APIView

from opaque_keys.edx.keys import CourseKey

# Directly including edx-platform objects for early development
# Follow-on, we'll likely consolidate edx-platform model imports to an adapter
from openedx.core.djangoapps.content.course_overviews.models import (
    CourseOverview,
)
from student.models import CourseEnrollment, UserProfile

from .filters import (
    CourseDailyMetricsFilter,
    CourseEnrollmentFilter,
    CourseOverviewFilter,
    GeneralUserDataFilter,
    SiteDailyMetricsFilter,
    UserFilter,
)
from .models import CourseDailyMetrics, SiteDailyMetrics
from .serializers import (
    CourseDailyMetricsSerializer,
    CourseEnrollmentSerializer,
    CourseIndexSerializer,
    GeneralCourseDataSerializer,
    SiteDailyMetricsSerializer,
    UserIndexSerializer,
    GeneralUserDataSerializer
)


##
## UI Template rendering views
##

def figures_home(request):
    '''Renders the JavaScript SPA dashboard


    TODO: Should we make this a view class?

    '''

    # Placeholder context vars just to illustrate returning API hosts to the
    # client. This one uses a protocol relative url
    context = {
        'figures_api_url': '//api.example.com',
    }
    return render(request, 'figures/index.html', context)


##
## Views for data in edX platform
##

# We're going straight to the model so that we ensure we
# are getting the behavior we want.

#@view_auth_classes(is_authenticated=True)
class CoursesIndexView(ListAPIView):
    '''Provides a list of courses with abbreviated details

    Uses figures.filters.CourseOverviewFilter to select subsets of
    CourseOverview objects

    We want to be able to filter on
    - org: exact and search
    - name: exact and search
    - description search
    - enrollment start
    - enrollment end
    - start
    - end

    '''
    model = CourseOverview
    queryset = CourseOverview.objects.all()
    pagination_class = None
    serializer_class = CourseIndexSerializer

    filter_backends = (DjangoFilterBackend, )
    filter_class = CourseOverviewFilter

    def get_queryset(self):
        '''

        '''
        queryset = super(CoursesIndexView, self).get_queryset()

        return queryset


# TODO: Add authorization
class UserIndexView(ListAPIView):
    '''Provides a list of users with abbreviated details

    Uses figures.filters.UserFilter to select subsets of User objects
    '''

    model = get_user_model()
    queryset = get_user_model().objects.all()
    pagination_class = None
    serializer_class = UserIndexSerializer
    filter_backends = (DjangoFilterBackend, )
    filter_class = UserFilter

    def get_queryset(self):
        queryset = super(UserIndexView, self).get_queryset()

        return queryset

# TODO: Change to ReadOnlyModelViewSet
class CourseEnrollmentViewSet(viewsets.ModelViewSet):
    model = CourseEnrollment
    queryset = CourseEnrollment.objects.all()
    pagination_class = None
    serializer_class = CourseEnrollmentSerializer
    filter_backends = (DjangoFilterBackend, )
    filter_class = CourseEnrollmentFilter

    def get_queryset(self):
        queryset = super(CourseEnrollmentViewSet, self).get_queryset()
        return queryset

    def list(self, request, *args, **kwargs):
        queryset = self.filter_queryset(self.get_queryset())
        serializer = self.get_serializer(queryset, many=True)
        return Response(serializer.data)

##
## Views for Figures models
##

class CourseDailyMetricsViewSet(viewsets.ModelViewSet):

    model = CourseDailyMetrics
    queryset = CourseDailyMetrics.objects.all()
    pagination_class = None
    serializer_class = CourseDailyMetricsSerializer
    filter_backends = (DjangoFilterBackend, )
    filter_class = CourseDailyMetricsFilter

    def get_queryset(self):
        queryset = super(CourseDailyMetricsViewSet, self).get_queryset()
        return queryset


#class SiteDailyMetricsViewSet(CommonAuthMixin, viewsets.ModelViewSet):
class SiteDailyMetricsViewSet(viewsets.ModelViewSet):

    model = SiteDailyMetrics
    queryset = SiteDailyMetrics.objects.all()
    pagination_class = None
    serializer_class = SiteDailyMetricsSerializer
    filter_backends = (DjangoFilterBackend, )
    filter_class = SiteDailyMetricsFilter

    def get_queryset(self):
        queryset = super(SiteDailyMetricsViewSet, self).get_queryset()
        return queryset

<<<<<<< HEAD
        #return SiteDailyMetricsQuery.get_queryset(self.request.query_params)

=======
>>>>>>> 93920887

##
## Views for the front end
##

<<<<<<< HEAD
class GeneralCourseDataViewSet(viewsets.ModelViewSet):
    '''

    '''
    model = CourseOverview
    queryset = CourseOverview.objects.all()
    pagination_class = None
    serializer_class = GeneralCourseDataSerializer

    def retrieve(self, request, *args, **kwargs):
        course_id_str = kwargs.get('pk','')
        course_key = CourseKey.from_string(course_id_str.replace(' ', '+'))
        course_overview = get_object_or_404(CourseOverview, pk=course_key)
        return Response(GeneralCourseDataSerializer(course_overview).data)
=======

class GeneralUserDataViewSet(viewsets.ReadOnlyModelViewSet):
    '''View class to serve general user data to the Figures UI

    See the serializer class, GeneralUserDataSerializer for the specific fields
    returned

    Can filter users for a specific course by providing the 'course_id' query
    parameter

    '''
    model = get_user_model()
    queryset =  get_user_model().objects.all()
    pagination_class = None
    serializer_class = GeneralUserDataSerializer
    filter_backends = (DjangoFilterBackend, )
    filter_class = GeneralUserDataFilter

    def get_queryset(self):
        queryset = super(GeneralUserDataViewSet, self).get_queryset()
        return queryset
>>>>>>> 93920887
<|MERGE_RESOLUTION|>--- conflicted
+++ resolved
@@ -170,17 +170,12 @@
         queryset = super(SiteDailyMetricsViewSet, self).get_queryset()
         return queryset
 
-<<<<<<< HEAD
-        #return SiteDailyMetricsQuery.get_queryset(self.request.query_params)
-
-=======
->>>>>>> 93920887
 
 ##
 ## Views for the front end
 ##
 
-<<<<<<< HEAD
+
 class GeneralCourseDataViewSet(viewsets.ModelViewSet):
     '''
 
@@ -195,7 +190,7 @@
         course_key = CourseKey.from_string(course_id_str.replace(' ', '+'))
         course_overview = get_object_or_404(CourseOverview, pk=course_key)
         return Response(GeneralCourseDataSerializer(course_overview).data)
-=======
+
 
 class GeneralUserDataViewSet(viewsets.ReadOnlyModelViewSet):
     '''View class to serve general user data to the Figures UI
@@ -216,5 +211,4 @@
 
     def get_queryset(self):
         queryset = super(GeneralUserDataViewSet, self).get_queryset()
-        return queryset
->>>>>>> 93920887
+        return queryset