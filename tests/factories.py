--- conflicted
+++ resolved
@@ -114,8 +114,6 @@
         datetime.datetime(2018, 1, 1) + datetime.timedelta(days=n))
 
 
-<<<<<<< HEAD
-=======
 class StudentModuleFactory(DjangoModelFactory):
     class Meta:
         model = StudentModule
@@ -131,7 +129,6 @@
         datetime.datetime(2018, 1, 1) + datetime.timedelta(days=n))
 
 
->>>>>>> 368ad4b7
 class CourseEnrollmentFactory(DjangoModelFactory):
     class Meta:
         model = CourseEnrollment
