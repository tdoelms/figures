<<<<<<< HEAD

=======
'''Test the figures.metrics.LearnerCourseGrades class

'''

from collections import OrderedDict
import datetime
>>>>>>> 368ad4b7
import pytest


from figures.metrics import LearnerCourseGrades

<<<<<<< HEAD
from tests.factories import CourseEnrollmentFactory
=======
from tests.factories import (
    CourseEnrollmentFactory,
    GeneratedCertificateFactory,
    )

# Mock objects to test course and course section grade metrics
from lms.djangoapps.grades.new.course_grade import (
    MockAggregatedScore,
    MockSubsectionGrade,
    )
>>>>>>> 368ad4b7

@pytest.mark.django_db
class TestLearnerCourseGrades(object):

<<<<<<< HEAD
    @pytest.fixture(autouse=True)
    def setup(self, db):
        pass

    def test_get_progress(self):
        expected_response = dict(count=0, possible=0, earned=0)
        course_enrollment = CourseEnrollmentFactory()
        lcg = LearnerCourseGrades(
            user_id=course_enrollment.user.id,
            course_id=course_enrollment.course_id)

        assert lcg
        progress = lcg.progress()
        assert set(progress.keys()) == set(expected_response.keys())
=======

    @pytest.fixture(autouse=True)
    def setup(self, db):
        self.course_enrollment = CourseEnrollmentFactory()
        self.lcg = LearnerCourseGrades(
            self.user.id, self.course_overview.id)

        # set up our sections
        # This is a quick job. We can do it cleaner
        # We do want to label each subsection grade
        # to make it easier to identify them in the 
        # tests
        
        self.msg1 = MockSubsectionGrade(tw_earned=0.0,tw_possible=0.0),
        self.msg2 = MockSubsectionGrade(tw_earned=0.0,tw_possible=0.5)
        self.msg3 = MockSubsectionGrade(tw_earned=0.5,tw_possible=1.0)

        self.graded_sections = [self.msg2, self.msg3]
        self.all_sections = [self.msg1, self.msg2, self.msg3]

        self.lcg.course_grade.chapter_grades = OrderedDict(
                alpha=dict(
                    sections=[self.msg1],
                    url_name=u'ec7e84694fca2d073731a462a5916a7a',
                    display_name=u'Module 1 - Overview',
                ),
                bravo=dict(
                    sections=[self.msg2, self.msg3],
                    url_name=u'2f43c0b7da59ed40156155f9a8ca4d40',
                    display_name=u'Module 2 - First Principles',
                    )
            )

    @property
    def user(self):
        return self.course_enrollment.user

    @property
    def course_overview(self):
        return self.course_enrollment.course_overview

    def test_str_rep(self):
        '''Test the string representation, __str__
        '''
        assert self.lcg.__str__()


    def test_chapter_grades(self):
        '''Tests the 'chapter_grades' property

        Because course grades are mocked, we are not interested in inspecting
        the contents of 'chapter_grades'

        This test was written when the chapter_grades were defined in the mocks. Since then we define them here to better control the values/structure for these tests and provide immediate (Same source file) context for the data used in these tests
        '''
        assert isinstance(self.lcg.chapter_grades, dict)
        # get the sub-dict of the first key
        keys = self.lcg.chapter_grades.keys()
        assert set(self.lcg.chapter_grades[keys[0]].keys()) == set(['sections', 'url_name', 'display_name'])

    def test_certificate_and_completion(self):
        '''
        We're testing both certificate completion because currently, the only
        way to tell if a user
        '''
        # We shouldn't have any certificates for this
        # course enrollment
        assert not self.lcg.certificates()
        assert not self.lcg.learner_completed()
        # Create a certificate record for this user
        expected_cert = GeneratedCertificateFactory(
            user=self.lcg.learner,
            course_id=self.lcg.course.id,
            created_date=datetime.datetime.now())
        assert expected_cert
        check_certs = self.lcg.certificates()
        assert check_certs.count() == 1
        assert check_certs[0] == expected_cert
        assert self.lcg.learner_completed()


    @pytest.mark.parametrize('tw_earned, tw_possible, check', [
            (0.0, 0.0, False),
            (0.0, 0.5, True),
            (0.5, 1.0, True),
        ])
    def test_is_section_graded(self, tw_earned, tw_possible, check):
        '''Validates the check if a section is graded

        Method does not rely on class instance values

        '''
        section = MockSubsectionGrade(
            tw_earned=tw_earned, tw_possible=tw_possible)
        assert self.lcg.is_section_graded(section) == check


    ##
    ## The following two tests test retrieving sections from chapter grades
    ##
    ## We have two methods instead of parametrizing for simplicity and that decorators can't accept class instance variables for the class method for which the decorator is applied. We would have to build our test data outside of the class

    def test_sections_all(self):
        '''
        LearnerCourseGrade.sections_list uses the 'sections' iterator method so we can test both
        with the '
        sections_list' method
        '''

        sections = self.lcg.sections_list()
        assert set(sections) == set(self.all_sections)
        sections = self.lcg.sections_list(only_graded=False)
        assert set(sections) == set(self.all_sections)

    def test_sections_graded(self):
        sections = self.lcg.sections_list(only_graded=True)
        assert set(sections) == set(self.graded_sections)

    def test_progress(self):
        progress = self.lcg.progress()
        expected = dict(
            count=len(self.graded_sections),
            points_possible=sum(rec.all_total.possible
                for rec in self.graded_sections),
            points_earned=sum(rec.all_total.earned
                for rec in self.graded_sections),
            sections_worked=len([rec for rec in self.graded_sections
                if rec.all_total.earned > 0])
        )
        assert progress == expected

        expected_progress_percent = float(
            expected['sections_worked'])/float(expected['count'])
        assert self.lcg.progress_percent() == expected_progress_percent

        assert self.lcg.progress_percent(expected) == expected_progress_percent

    def test_progress_percent_no_count(self):
        '''
        This test makes sure that we don't get a divide by zero error in the progress percent
        '''
        progress_details = dict(
            count=0,
            points_possible=0.0,
            points_earned=0.0,
            sections_worked=0,
        )

        assert self.lcg.progress_percent(progress_details) == 0.0
>>>>>>> 368ad4b7
<|MERGE_RESOLUTION|>--- conflicted
+++ resolved
@@ -1,21 +1,14 @@
-<<<<<<< HEAD
-
-=======
 '''Test the figures.metrics.LearnerCourseGrades class
 
 '''
 
 from collections import OrderedDict
 import datetime
->>>>>>> 368ad4b7
+
 import pytest
-
 
 from figures.metrics import LearnerCourseGrades
 
-<<<<<<< HEAD
-from tests.factories import CourseEnrollmentFactory
-=======
 from tests.factories import (
     CourseEnrollmentFactory,
     GeneratedCertificateFactory,
@@ -26,27 +19,11 @@
     MockAggregatedScore,
     MockSubsectionGrade,
     )
->>>>>>> 368ad4b7
+
 
 @pytest.mark.django_db
 class TestLearnerCourseGrades(object):
 
-<<<<<<< HEAD
-    @pytest.fixture(autouse=True)
-    def setup(self, db):
-        pass
-
-    def test_get_progress(self):
-        expected_response = dict(count=0, possible=0, earned=0)
-        course_enrollment = CourseEnrollmentFactory()
-        lcg = LearnerCourseGrades(
-            user_id=course_enrollment.user.id,
-            course_id=course_enrollment.course_id)
-
-        assert lcg
-        progress = lcg.progress()
-        assert set(progress.keys()) == set(expected_response.keys())
-=======
 
     @pytest.fixture(autouse=True)
     def setup(self, db):
@@ -195,5 +172,4 @@
             sections_worked=0,
         )
 
-        assert self.lcg.progress_percent(progress_details) == 0.0
->>>>>>> 368ad4b7
+        assert self.lcg.progress_percent(progress_details) == 0.0